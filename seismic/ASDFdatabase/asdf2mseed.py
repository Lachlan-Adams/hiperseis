--- conflicted
+++ resolved
@@ -55,13 +55,7 @@
                 if(end_date - current_time < length):
                     length = end_date - current_time
 
-<<<<<<< HEAD
-                est = ds.ds_jason_db.fetchDataByTime(ds.ds, sn, ds.echannel,
-                                                     current_time,
-                                                     current_time+length)
-=======
                 net, sta = sn.split('.')
->>>>>>> 099e303a
 
                 st = None
                 try:

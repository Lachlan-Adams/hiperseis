--- conflicted
+++ resolved
@@ -13,41 +13,24 @@
 """
 
 from mpi4py import MPI
-<<<<<<< HEAD
-import os
-
-import numpy as np
-
-from obspy import Trace
-=======
 import glob, os, sys
 
 import numpy as np
 from obspy import Stream, Trace, UTCDateTime
->>>>>>> 89294bd4
 from datetime import datetime
 from scripts.ASDFdatabase import FederatedASDFDataSet
 
 import click
-<<<<<<< HEAD
-=======
 import traceback
->>>>>>> 89294bd4
 from obspy import UTCDateTime
 from obspy.taup import TauPyModel
 from obspy.signal.rotate import rotate_ne_rt
 from obspy.geodetics.base import gps2dist_azimuth, kilometers2degrees
-<<<<<<< HEAD
-from PhasePApy.phasepapy.phasepicker import aicdpicker
-
-from utils import CatalogCSV
-=======
 from PhasePApy.phasepapy.phasepicker import fbpicker
 from PhasePApy.phasepapy.phasepicker import ktpicker
 from PhasePApy.phasepapy.phasepicker import aicdpicker
 
 from utils import EventParser, Catalog, CatalogCSV, ProgressTracker
->>>>>>> 89294bd4
 import psutil
 import gc
 

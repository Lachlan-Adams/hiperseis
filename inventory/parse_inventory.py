--- conflicted
+++ resolved
@@ -164,15 +164,10 @@
 
 
 if __name__ == "__main__":
-<<<<<<< HEAD
-
     #stations = gather_isc_stations()
     stations =  read_all_stations()
 
     print (len(stations.keys()))
-=======
-    gather_isc_stations()
 #    inv = read_inventory('/home/ubuntu/7W.xml')
 #    df = convert_inventory_to_df(inv)
-#    df.to_csv('/home/ubuntu/7W.csv')
->>>>>>> b2e2de8e
+#    df.to_csv('/home/ubuntu/7W.csv')